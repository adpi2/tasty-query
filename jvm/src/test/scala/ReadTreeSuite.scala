import tastyquery.Contexts
import tastyquery.ast.Constants.{ClazzTag, Constant, IntTag, NullTag}
import tastyquery.ast.Names.*
import tastyquery.ast.Symbols.{NoSymbol, Symbol}
import tastyquery.ast.Trees.*
import tastyquery.ast.TypeTrees.*
import tastyquery.ast.Types.*
import tastyquery.reader.TastyUnpickler
import dotty.tools.tasty.TastyFormat.NameTags

import java.nio.file.{Files, Paths}

<<<<<<< HEAD
class ReadTreeSuite extends BaseUnpicklingSuite {
  type StructureCheck     = PartialFunction[Tree, Unit]
  type TypeStructureCheck = PartialFunction[Type, Unit]
=======
class ReadTreeSuite extends munit.FunSuite {
  type StructureCheck = PartialFunction[Tree, Unit]
  type TypeStructureCheck = PartialFunction[Type, Unit]
  val ResourceProperty = "test-resources"

  def unpickle(filename: String): Tree = {
    val resourcePath = getResourcePath(filename)
    val bytes = Files.readAllBytes(Paths.get(resourcePath))
    val unpickler = new TastyUnpickler(bytes)
    unpickler.unpickle(new TastyUnpickler.TreeSectionUnpickler()).get.unpickle(using Contexts.empty).head
  }

  def getResourcePath(name: String): String =
    s"${System.getProperty(ResourceProperty)}/$name.tasty"
>>>>>>> 5d6b1779

  def containsSubtree(p: StructureCheck)(t: Tree): Boolean = {
    def rec(t: Tree): Boolean = containsSubtree(p)(t)
    p.isDefinedAt(t) || (t match {
      case PackageDef(_, stats) => stats.exists(rec)
      case Class(_, rhs, _)     => rec(rhs)
      case Template(constr, parents, self, body) =>
        rec(constr) || rec(self) || parents.collect { case p: Tree => p }.exists(rec) || body.exists(rec)
      case ValDef(_, tpt, rhs, _) => rec(rhs)
      case DefDef(_, params, tpt, rhs, _) =>
        params.flatten.exists(rec) || rec(rhs)
      case Select(qualifier, _)         => rec(qualifier)
      case Apply(fun, args)             => rec(fun) || args.exists(rec)
      case Block(stats, expr)           => stats.exists(rec) || rec(expr)
      case If(cond, thenPart, elsePart) => rec(cond) || rec(thenPart) || rec(elsePart)
      case Match(selector, cases)       => rec(selector) || cases.exists(rec)
      case TypeApply(fun, _)            => rec(fun)

      // Trees, inside which the existing tests do not descend
      case _: New | _: Alternative | _: CaseDef | _: While | _: Assign | _: Throw | _: Typed | _: SeqLiteral | _: This |
          _: Lambda | _: NamedArg | _: Super | _: TypeMember | _: TypeParam | _: Inlined =>
        false

      // Nowhere to walk
      case _: ImportSelector | _: Import | _: Export | Ident(_) | Literal(_) | EmptyTree => false
    })
  }

  val isJavaLangObject: StructureCheck = {
    case Apply(
          Select(
            New(
              TypeWrapper(
                TypeRef(
                  PackageRef(QualifiedName(NameTags.QUALIFIED, SimpleName("java"), SimpleName("lang"))),
                  TypeName(SimpleName("Object"))
                )
              )
            ),
            SignedName(SimpleName("<init>"), _, _)
          ),
          List()
        ) =>
  }

  test("empty-class") {
    assert({
      {
        case PackageDef(
              Symbol(SimpleName("empty_class")),
              List(
                Class(
                  TypeName(SimpleName("EmptyClass")),
                  Template(
                    // default constructor: no type params, no arguments, empty body
                    DefDef(
                      SimpleName("<init>"),
                      Nil :: Nil,
                      TypeWrapper(TypeRef(PackageRef(SimpleName("scala")), TypeName(SimpleName("Unit")))),
                      EmptyTree,
                      _
                    ),
                    // a single parent -- java.lang.Object
                    List(parent: Apply),
                    // self not specified => EmptyValDef
                    EmptyValDef,
                    // empty body
                    List()
                  ),
                  _
                )
              )
            ) if isJavaLangObject.isDefinedAt(parent) =>
      }: StructureCheck
    }.isDefinedAt(clue(unpickle("empty_class/EmptyClass"))))
  }

  test("nested-packages") {
    val tree = unpickle("simple_trees/nested/InNestedPackage")

    val nestedPackages: StructureCheck = {
      case PackageDef(
            Symbol(SimpleName("simple_trees")),
            List(
              PackageDef(Symbol(QualifiedName(NameTags.QUALIFIED, SimpleName("simple_trees"), SimpleName("nested"))), _)
            )
          ) =>
    }

    assert(containsSubtree(nestedPackages)(clue(tree)))
  }

  test("qualified-nested-package") {
    val tree = unpickle("simple_trees/nested/InQualifiedNestedPackage")

    val packageCheck: StructureCheck = {
      case PackageDef(Symbol(QualifiedName(NameTags.QUALIFIED, SimpleName("simple_trees"), SimpleName("nested"))), _) =>
    }

    assert(containsSubtree(packageCheck)(clue(tree)))
  }

  test("basic-import") {
    val importMatch: StructureCheck = {
      case Import(_, List(ImportSelector(Ident(SimpleName("A")), EmptyTree, EmptyTypeTree))) =>
    }
    assert(containsSubtree(clue(importMatch))(clue(unpickle("imports/Import"))))
  }

  test("multiple-imports") {
    val importMatch: StructureCheck = {
      case Import(
            ReferencedPackage(SimpleName("imported_files")),
            List(
              ImportSelector(Ident(SimpleName("A")), EmptyTree, EmptyTypeTree),
              ImportSelector(Ident(SimpleName("B")), EmptyTree, EmptyTypeTree)
            )
          ) =>
    }
    assert(containsSubtree(importMatch)(clue(unpickle("imports/MultipleImports"))))
  }

  test("renamed-import") {
    val importMatch: StructureCheck = {
      case Import(
            ReferencedPackage(SimpleName("imported_files")),
            List(ImportSelector(Ident(SimpleName("A")), Ident(SimpleName("ClassA")), EmptyTypeTree))
          ) =>
    }
    assert(containsSubtree(importMatch)(clue(unpickle("imports/RenamedImport"))))
  }

  test("given-import") {
    val importMatch: StructureCheck = {
      // A given import selector has an empty name
      case Import(
            // TODO: SELECTtpt?
            Select(ReferencedPackage(SimpleName("imported_files")), SimpleName("Givens")),
            List(ImportSelector(Ident(EmptyTermName), EmptyTree, EmptyTypeTree))
          ) =>
    }
    assert(containsSubtree(importMatch)(clue(unpickle("imports/ImportGiven"))))
  }

  test("given-bounded-import") {
    val tree = unpickle("imports/ImportGivenWithBound")
    val importMatch: StructureCheck = {
      // A given import selector has an empty name
      case Import(
            // TODO: SELECTtpt?
            Select(ReferencedPackage(SimpleName("imported_files")), SimpleName("Givens")),
            ImportSelector(Ident(EmptyTermName), EmptyTree, TypeIdent(TypeName(SimpleName("A")))) :: Nil
          ) =>
    }
    assert(containsSubtree(importMatch)(clue(tree)))
  }

  test("export") {
    val tree = unpickle("simple_trees/Export")
    val simpleExport: StructureCheck = {
      case Export(
            Select(This(Some(TypeIdent(TypeName(SimpleName("Export"))))), SimpleName("first")),
            ImportSelector(Ident(SimpleName("status")), EmptyTree, EmptyTypeTree) :: Nil
          ) =>
    }
    assert(containsSubtree(simpleExport)(clue(tree)))

    val omittedAndWildcardExport: StructureCheck = {
      case Export(
            Select(This(Some(TypeIdent(TypeName(SimpleName("Export"))))), SimpleName("second")),
            // An omitting selector is simply a rename to _
            ImportSelector(Ident(SimpleName("status")), Ident(Wildcard), EmptyTypeTree) ::
            ImportSelector(Ident(Wildcard), EmptyTree, EmptyTypeTree) :: Nil
          ) =>
    }
    assert(containsSubtree(omittedAndWildcardExport)(clue(tree)))

    val givenExport: StructureCheck = {
      case Export(
            Select(This(Some(TypeIdent(TypeName(SimpleName("Export"))))), SimpleName("givens")),
            // A given selector has an empty name
            ImportSelector(Ident(EmptyTermName), EmptyTree, TypeIdent(TypeName(SimpleName("AnyRef")))) :: Nil
          ) =>
    }
    assert(containsSubtree(givenExport)(clue(tree)))
  }

  test("identity-method") {
    val identityMatch: StructureCheck = {
      case DefDef(
            SimpleName("id"),
            // no type params, one param -- x: Int
            List(List(ValDef(SimpleName("x"), TypeIdent(TypeName(SimpleName("Int"))), EmptyTree, _))),
            TypeIdent(TypeName(SimpleName("Int"))),
            Ident(SimpleName("x")),
            _
          ) =>
    }
    assert(containsSubtree(identityMatch)(clue(unpickle("simple_trees/IdentityMethod"))))
  }

  test("multiple-parameter-lists") {
    val tree = unpickle("simple_trees/MultipleParameterLists")
    val methodMatch: StructureCheck = {
      case DefDef(
            SimpleName("threeParameterLists"),
            List(
              List(ValDef(SimpleName("x"), _, _, _)),
              List(ValDef(SimpleName("y"), _, _, _), ValDef(SimpleName("z"), _, _, _)),
              List(ValDef(SimpleName("last"), _, _, _))
            ),
            _,
            _,
            _
          ) =>
    }
    assert(containsSubtree(methodMatch)(clue(tree)))
  }

  test("constants") {
    val tree = unpickle("simple_trees/Constants")
    val unitConstMatch: StructureCheck = { case ValDef(SimpleName("unitVal"), _, Literal(Constant(())), _) =>
    }
    assert(containsSubtree(unitConstMatch)(clue(tree)))

    val falseConstMatch: StructureCheck = { case ValDef(SimpleName("falseVal"), _, Literal(Constant(false)), _) =>
    }
    assert(containsSubtree(falseConstMatch)(clue(tree)))

    val trueConstMatch: StructureCheck = { case ValDef(SimpleName("trueVal"), _, Literal(Constant(true)), _) =>
    }
    assert(containsSubtree(trueConstMatch)(clue(tree)))

    val byteConstMatch: StructureCheck = { case ValDef(SimpleName("byteVal"), _, Literal(Constant(1)), _) =>
    }
    assert(containsSubtree(byteConstMatch)(clue(tree)))

    val shortConstMatch: StructureCheck = { case ValDef(SimpleName("shortVal"), _, Literal(Constant(1)), _) =>
    }
    assert(containsSubtree(shortConstMatch)(clue(tree)))

    val charConstMatch: StructureCheck = { case ValDef(SimpleName("charVal"), _, Literal(Constant('a')), _) =>
    }
    assert(containsSubtree(charConstMatch)(clue(tree)))

    val intConstMatch: StructureCheck = { case ValDef(SimpleName("intVal"), _, Literal(Constant(1)), _) =>
    }
    assert(containsSubtree(intConstMatch)(clue(tree)))

    val longConstMatch: StructureCheck = { case ValDef(SimpleName("longVal"), _, Literal(Constant(1)), _) =>
    }
    assert(containsSubtree(longConstMatch)(clue(tree)))

    val floatConstMatch: StructureCheck = { case ValDef(SimpleName("floatVal"), _, Literal(Constant(1.1f)), _) =>
    }
    assert(containsSubtree(floatConstMatch)(clue(tree)))

    val doubleConstMatch: StructureCheck = { case ValDef(SimpleName("doubleVal"), _, Literal(Constant(1.1d)), _) =>
    }
    assert(containsSubtree(doubleConstMatch)(clue(tree)))

    val stringConstMatch: StructureCheck = { case ValDef(SimpleName("stringVal"), _, Literal(Constant("string")), _) =>
    }
    assert(containsSubtree(stringConstMatch)(clue(tree)))

    val nullConstMatch: StructureCheck = { case ValDef(SimpleName("nullVal"), _, Literal(Constant(null)), _) =>
    }
    assert(containsSubtree(nullConstMatch)(clue(tree)))
  }

  test("if") {
    val ifMatch: StructureCheck = {
      case If(
            Apply(Select(Ident(SimpleName("x")), SignedName(SimpleName("<"), _, _)), List(Literal(Constant(0)))),
            Select(Ident(SimpleName("x")), SimpleName("unary_-")),
            Ident(SimpleName("x"))
          ) =>
    }
    val tree = unpickle("simple_trees/If")
    assert(containsSubtree(ifMatch)(clue(tree)))
  }

  test("block") {
    val blockMatch: StructureCheck = {
      case Block(
            List(
              ValDef(SimpleName("a"), _, Literal(Constant(1)), _),
              ValDef(SimpleName("b"), _, Literal(Constant(2)), _)
            ),
            Literal(Constant(()))
          ) =>
    }
    val tree = unpickle("simple_trees/Block")
    assert(containsSubtree(blockMatch)(clue(tree)))
  }

  test("empty-infinite-while") {
    val whileMatch: StructureCheck = { case While(Literal(Constant(true)), Block(Nil, Literal(Constant(())))) =>
    }
    val tree = unpickle("simple_trees/While")
    assert(containsSubtree(whileMatch)(clue(tree)))
  }

  test("match") {
    val tree = unpickle("simple_trees/Match")

    val matchStructure: StructureCheck = {
      case Match(Ident(_), cases) if cases.length == 6 =>
    }
    assert(containsSubtree(matchStructure)(clue(tree)))

    val simpleGuard: StructureCheck = { case CaseDef(Literal(Constant(0)), EmptyTree, body: Block) =>
    }
    assert(containsSubtree(simpleGuard)(clue(tree)))

    val guardWithAlternatives: StructureCheck = {
      case CaseDef(
            Alternative(List(Literal(Constant(1)), Literal(Constant(-1)), Literal(Constant(2)))),
            EmptyTree,
            body: Block
          ) =>
    }
    assert(containsSubtree(guardWithAlternatives)(clue(tree)))

    val guardAndCondition: StructureCheck = {
      case CaseDef(
            Literal(Constant(7)),
            Apply(Select(Ident(SimpleName("x")), SignedName(SimpleName("=="), _, _)), Literal(Constant(7)) :: Nil),
            body: Block
          ) =>
    }
    assert(containsSubtree(guardAndCondition)(clue(tree)))

    val alternativesAndCondition: StructureCheck = {
      case CaseDef(
            Alternative(List(Literal(Constant(3)), Literal(Constant(4)), Literal(Constant(5)))),
            Apply(Select(Ident(SimpleName("x")), SignedName(SimpleName("<"), _, _)), Literal(Constant(5)) :: Nil),
            body: Block
          ) =>
    }
    assert(containsSubtree(alternativesAndCondition)(clue(tree)))

    val defaultWithCondition: StructureCheck = {
      case CaseDef(
            Ident(Wildcard),
            Apply(
              Select(
                Apply(Select(Ident(SimpleName("x")), SignedName(SimpleName("%"), _, _)), Literal(Constant(2)) :: Nil),
                SignedName(SimpleName("=="), _, _)
              ),
              Literal(Constant(0)) :: Nil
            ),
            body: Block
          ) =>
    }
    assert(containsSubtree(defaultWithCondition)(clue(tree)))

    val default: StructureCheck = { case CaseDef(Ident(Wildcard), EmptyTree, body: Block) =>
    }
    assert(containsSubtree(default)(clue(tree)))
  }

  test("match-case-class") {
    val tree = unpickle("simple_trees/PatternMatchingOnCaseClass")

    val guardWithAlternatives: StructureCheck = {
      case CaseDef(
            Typed(
              Unapply(
                Select(Ident(SimpleName("FirstCase")), SignedName(SimpleName("unapply"), _, _)),
                Nil,
                List(Bind(SimpleName("x"), Ident(Wildcard), _))
              ),
              _
            ),
            EmptyTree,
            body: Block
          ) =>
    }
    assert(containsSubtree(guardWithAlternatives)(clue(tree)))
  }

  test("assign") {
    val tree = unpickle("simple_trees/Assign")
    val assignBlockMatch: StructureCheck = {
      case Block(
            List(
              ValDef(SimpleName("y"), tpt, Literal(Constant(0)), _),
              Assign(Ident(SimpleName("y")), Ident(SimpleName("x")))
            ),
            Ident(SimpleName("x"))
          ) =>
    }
    assert(containsSubtree(assignBlockMatch)(clue(tree)))
  }

  test("throw") {
    val tree = unpickle("simple_trees/ThrowException")
    val throwMatch: StructureCheck = {
      case Throw(
            Apply(
              Select(
                New(TypeIdent(TypeName(SimpleName("NullPointerException")))),
                SignedName(SimpleName("<init>"), _, _)
              ),
              Nil
            )
          ) =>
    }
    assert(containsSubtree(throwMatch)(clue(tree)))
  }

  test("try-catch") {
    val tree = unpickle("simple_trees/TryCatch")
    val tryMatch: StructureCheck = {
      case Try(
            _,
            CaseDef(Ident(Wildcard), EmptyTree, Block(Nil, Literal(Constant(0)))) :: Nil,
            Block(Nil, Literal(Constant(())))
          ) =>
    }
    assert(containsSubtree(tryMatch)(clue(tree)))
  }

  test("singletonType") {
    val tree = unpickle("simple_trees/SingletonType")
    val defDefWithSingleton: StructureCheck = {
      case DefDef(
            SimpleName("singletonReturnType"),
            List(List(_)),
            SingletonTypeTree(Ident(SimpleName("x"))),
            Ident(SimpleName("x")),
            _
          ) =>
    }
    assert(containsSubtree(defDefWithSingleton)(clue(tree)))
  }

  test("defaultSelfType") {
    val tree = unpickle("simple_trees/ClassWithSelf")
    val selfDefMatch: StructureCheck = {
      case ValDef(
            SimpleName("self"),
            TypeWrapper(TypeRef(PackageRef(SimpleName("simple_trees")), Symbol(TypeName(SimpleName("ClassWithSelf"))))),
            EmptyTree,
            NoSymbol
          ) =>
    }
    assert(containsSubtree(selfDefMatch)(clue(tree)))
  }

  test("selfType") {
    val tree = unpickle("simple_trees/TraitWithSelf")
    val selfDefMatch: StructureCheck = {
      case ValDef(SimpleName("self"), TypeIdent(TypeName(SimpleName("ClassWithSelf"))), EmptyTree, NoSymbol) =>
    }
    assert(containsSubtree(selfDefMatch)(clue(tree)))
  }

  test("fields") {
    val tree = unpickle("simple_trees/Field")

    val classFieldMatch: StructureCheck = {
      case ValDef(SimpleName("x"), TypeIdent(TypeName(SimpleName("Field"))), Literal(c), _) if c.tag == NullTag =>
    }
    assert(containsSubtree(classFieldMatch)(clue(tree)))

    val intFieldMatch: StructureCheck = {
      case ValDef(SimpleName("y"), TypeIdent(TypeName(SimpleName("Int"))), Literal(c), _)
          if c.value == 0 && c.tag == IntTag =>
    }
    assert(containsSubtree(intFieldMatch)(clue(tree)))
  }

  test("object") {
    val tree = unpickle("simple_trees/ScalaObject")

    val selfDefMatch: StructureCheck = {
      case ValDef(Wildcard, SingletonTypeTree(Ident(SimpleName("ScalaObject"))), EmptyTree, NoSymbol) =>
    }
    assert(containsSubtree(selfDefMatch)(clue(tree)))

    // check that the class constant from writeReplace is unpickled
    val classConstMatch: StructureCheck = {
      case Literal(c) if c.tag == ClazzTag =>
    }
    assert(containsSubtree(classConstMatch)(clue(tree)))
  }

  test("typed") {
    val tree = unpickle("simple_trees/Typed")

    val typedMatch: StructureCheck = {
      case Typed(Literal(c), TypeIdent(TypeName(SimpleName("Int")))) if c.tag == IntTag && c.value == 1 =>
    }
    assert(containsSubtree(typedMatch)(clue(tree)))
  }

  test("repeated") {
    val tree = unpickle("simple_trees/Repeated")

    val typedRepeated: StructureCheck = {
      case Typed(
            SeqLiteral(
              Literal(c1) :: Literal(c2) :: Literal(c3) :: Nil,
              TypeWrapper(TypeRef(PackageRef(SimpleName("scala")), TypeName(SimpleName("Int"))))
            ),
            TypeWrapper(
              AppliedType(
                TypeRef(PackageRef(SimpleName("scala")), TypeName(SimpleName("<repeated>"))),
                TypeRef(PackageRef(SimpleName("scala")), TypeName(SimpleName("Int"))) :: Nil
              )
            )
          ) =>
    }
    assert(containsSubtree(typedRepeated)(clue(tree)))
  }

  test("applied-type-annot") {
    val tree = unpickle("simple_trees/AppliedTypeAnnotation")

    val valDefMatch: StructureCheck = {
      case ValDef(
            SimpleName("x"),
            AppliedTypeTree(TypeIdent(TypeName(SimpleName("Option"))), TypeIdent(TypeName(SimpleName("Int"))) :: Nil),
            Ident(SimpleName("None")),
            _
          ) =>
    }
    assert(containsSubtree(valDefMatch)(clue(tree)))
  }

  test("construct-inner-class") {
    val tree = unpickle("simple_trees/InnerClass")

    val innerInstanceMatch: StructureCheck = {
      case ValDef(
            SimpleName("innerInstance"),
            // "Inner" inside THIS
            TypeWrapper(
              TypeRef(
                ThisType(TypeRef(PackageRef(SimpleName("simple_trees")), Symbol(TypeName(SimpleName("InnerClass"))))),
                Symbol(TypeName(SimpleName("Inner")))
              )
            ),
            Apply(Select(New(TypeIdent(TypeName(SimpleName("Inner")))), _), Nil),
            _
          ) =>
    }
    assert(containsSubtree(innerInstanceMatch)(clue(tree)))
  }

  test("type-application") {
    val tree = unpickle("simple_trees/TypeApply")

    val applyMatch: StructureCheck = {
      case Apply(
            // apply[Int]
            TypeApply(
              Select(Ident(SimpleName("Seq")), SignedName(SimpleName("apply"), _, _)),
              TypeWrapper(TypeRef(PackageRef(SimpleName("scala")), TypeName(SimpleName("Int")))) :: Nil
            ),
            Typed(SeqLiteral(Literal(Constant(1)) :: Nil, _), _) :: Nil
          ) =>
    }
    assert(containsSubtree(applyMatch)(clue(tree)))
  }

  test("final") {
    val tree = unpickle("simple_trees/Final")

    val constTypeMatch: StructureCheck = {
      case ValDef(SimpleName("Const"), TypeWrapper(ConstantType(Constant(1))), Literal(Constant(1)), _) =>
    }
    assert(containsSubtree(constTypeMatch)(clue(tree)))
  }

  test("var") {
    val tree = unpickle("simple_trees/Var")

    // var = val with a setter
    val valDefMatch: StructureCheck = {
      case ValDef(
            SimpleName("x"),
            TypeWrapper(TypeRef(PackageRef(SimpleName("scala")), TypeName(SimpleName("Int")))),
            Literal(Constant(1)),
            _
          ) =>
    }
    val setterMatch: StructureCheck = {
      case DefDef(
            SimpleName("x_="),
            List(ValDef(SimpleName("x$1"), _, _, _) :: Nil),
            TypeWrapper(TypeRef(PackageRef(SimpleName("scala")), TypeName(SimpleName("Unit")))),
            Literal(Constant(())),
            _
          ) =>
    }
    assert(containsSubtree(valDefMatch)(clue(tree)))
    assert(containsSubtree(setterMatch)(clue(tree)))

    // x = 2
    val assignmentMatch: StructureCheck = {
      case Assign(Select(This(Some(TypeIdent(TypeName(SimpleName("Var"))))), SimpleName("x")), Literal(Constant(2))) =>
    }
    assert(containsSubtree(assignmentMatch)(clue(tree)))
  }

  test("constructor-with-parameters") {
    val tree = unpickle("simple_trees/ConstructorWithParameters")
    val classWithParams: StructureCheck = {
      case Template(
            DefDef(
              SimpleName("<init>"),
              List(
                List(
                  ValDef(SimpleName("local"), _, _, _),
                  ValDef(SimpleName("theVal"), _, _, _),
                  ValDef(SimpleName("theVar"), _, _, _),
                  ValDef(SimpleName("privateVal"), _, _, _)
                )
              ),
              _,
              _,
              _
            ),
            jlObject :: Nil,
            _,
            // TODO: check the modifiers (private, local etc) once they are read
            // constructor parameters are members
            List(
              ValDef(SimpleName("local"), _, _, _),
              ValDef(SimpleName("theVal"), _, _, _),
              ValDef(SimpleName("theVar"), _, _, _),
              ValDef(SimpleName("privateVal"), _, _, _),
              // setter for theVar
              DefDef(SimpleName("theVar_="), List(List(_)), _, _, _)
            )
          ) =>
    }
    assert(containsSubtree(classWithParams)(clue(tree)))
  }

  test("call-parent-constructor-with-defaults") {
    val tree = unpickle("simple_trees/ChildCallsParentWithDefaultParameter")

    val blockParent: StructureCheck = {
      case Class(
            TypeName(SimpleName("ChildCallsParentWithDefaultParameter")),
            Template(_, List(Block(_, _)), _, _),
            _
          ) =>
    }
    assert(containsSubtree(blockParent)(clue(tree)))
  }

  test("use-given") {
    val tree = unpickle("simple_trees/UsingGiven")

    // given Int
    val givenDefinition: StructureCheck = {
      case ValDef(SimpleName("given_Int"), TypeIdent(TypeName(SimpleName("Int"))), _, _) =>
    }
    assert(containsSubtree(givenDefinition)(clue(tree)))

    // def useGiven(using Int)
    // useGiven
    val withGiven: StructureCheck = {
      case Apply(
            Select(This(Some(TypeIdent(TypeName(SimpleName("UsingGiven"))))), SignedName(SimpleName("useGiven"), _, _)),
            Select(This(Some(TypeIdent(TypeName(SimpleName("UsingGiven"))))), SimpleName("given_Int")) :: Nil
          ) =>
    }
    assert(containsSubtree(withGiven)(clue(tree)))

    // useGiven(using 0)
    val explicitUsing: StructureCheck = {
      case Apply(
            Select(This(Some(TypeIdent(TypeName(SimpleName("UsingGiven"))))), SignedName(SimpleName("useGiven"), _, _)),
            Literal(Constant(0)) :: Nil
          ) =>
    }
    assert(containsSubtree(explicitUsing)(clue(tree)))
  }

  test("trait-with-parameter") {
    val tree = unpickle("simple_trees/TraitWithParameter")

    val traitMatch: StructureCheck = {
      case Template(
            DefDef(SimpleName("<init>"), List(ValDef(SimpleName("param"), _, _, _) :: Nil), _, EmptyTree, _),
            TypeWrapper(TypeRef(PackageRef(SimpleName("scala")), TypeName(SimpleName("Object")))) :: Nil,
            _,
            ValDef(SimpleName("param"), _, _, _) :: Nil
          ) =>
    }

  }

  test("extend-trait") {
    val tree = unpickle("simple_trees/ExtendsTrait")

    val classMatch: StructureCheck = {
      case Template(
            _,
            List(jlObject: Apply, TypeIdent(TypeName(SimpleName("AbstractTrait")))),
            _,
            // TODO: check the OVERRIDE modifer once modifiers are read
            DefDef(SimpleName("abstractMethod"), _, _, _, _) :: Nil
          ) if isJavaLangObject.isDefinedAt(jlObject) =>
    }
    assert(containsSubtree(classMatch)(clue(tree)))
  }

  test("lambda") {
    val tree = unpickle("simple_trees/Function")

    val functionLambdaMatch: StructureCheck = {
      case ValDef(
            SimpleName("functionLambda"),
            _,
            Block(
              List(DefDef(SimpleName("$anonfun"), List(List(ValDef(SimpleName("x"), _, _, _))), _, _, _)),
              // a lambda is simply a wrapper around a DefDef, defined in the same block. Its type is a function type,
              // therefore not specified (left as EmptyTree)
              Lambda(Ident(SimpleName("$anonfun")), EmptyTypeTree)
            ),
            _
          ) =>
    }
    assert(containsSubtree(functionLambdaMatch)(clue(tree)))

    val SAMLambdaMatch: StructureCheck = {
      case ValDef(
            SimpleName("samLambda"),
            _,
            Block(
              List(DefDef(SimpleName("$anonfun"), List(List()), _, _, _)),
              // the lambda's type is not just a function type, therefore specified
              Lambda(
                Ident(SimpleName("$anonfun")),
                TypeWrapper(
                  TypeRef(
                    PackageRef(QualifiedName(NameTags.QUALIFIED, SimpleName("java"), SimpleName("lang"))),
                    TypeName(SimpleName("Runnable"))
                  )
                )
              )
            ),
            _
          ) =>
    }
    assert(containsSubtree(SAMLambdaMatch)(clue(tree)))
  }

  test("eta-expansion") {
    val tree = unpickle("simple_trees/EtaExpansion")

    /*
    takesFunction(intMethod)
    the compiler generates a function which simply calls intMethod;
    this function is passed as the argument to takesFunction
     */
    val applicationMatch: StructureCheck = {
      case Apply(
            Select(
              This(Some(TypeIdent(TypeName(SimpleName("EtaExpansion"))))),
              SignedName(SimpleName("takesFunction"), _, _)
            ),
            Block(
              List(
                DefDef(
                  SimpleName("$anonfun"),
                  List(ValDef(SimpleName("x"), _, _, _)) :: Nil,
                  _,
                  Apply(
                    Select(
                      This(Some(TypeIdent(TypeName(SimpleName("EtaExpansion"))))),
                      SignedName(SimpleName("intMethod"), _, _)
                    ),
                    List(Ident(SimpleName("x")))
                  ),
                  _
                )
              ),
              Lambda(Ident(SimpleName("$anonfun")), EmptyTypeTree)
            ) :: Nil
          ) =>
    }
    assert(containsSubtree(applicationMatch)(clue(tree)))
  }

  test("partial-application") {
    val tree = unpickle("simple_trees/PartialApplication")

    // Partial application under the hood is defining a function which takes the remaining parameters
    // and calls the original function with fixed + remaining parameters
    val applicationMatch: StructureCheck = {
      case DefDef(
            SimpleName("partiallyApplied"),
            Nil,
            _,
            Block(
              List(
                DefDef(
                  SimpleName("$anonfun"),
                  List(ValDef(SimpleName("second"), _, _, _) :: Nil),
                  _,
                  Apply(
                    Apply(
                      Select(
                        This(Some(TypeIdent(TypeName(SimpleName("PartialApplication"))))),
                        SignedName(SimpleName("withManyParams"), _, _)
                      ),
                      Literal(Constant(0)) :: Nil
                    ),
                    Ident(SimpleName("second")) :: Nil
                  ),
                  _
                )
              ),
              Lambda(Ident(SimpleName("$anonfun")), EmptyTypeTree)
            ),
            _
          ) =>
    }
    assert(containsSubtree(applicationMatch)(clue(tree)))
  }

  test("partial-function") {
    val tree = unpickle("simple_trees/WithPartialFunction")

    val partialFunction: StructureCheck = {
      case DefDef(
            SimpleName("$anonfun"),
            List(ValDef(SimpleName("x$1"), _, EmptyTree, _)) :: Nil,
            _,
            // match x$1 with type x$1
            Match(
              Typed(
                Ident(SimpleName("x$1")),
                TypeWrapper(
                  AnnotatedType(
                    TermRef(NoPrefix, Symbol(SimpleName("x$1"))),
                    New(TypeWrapper(TypeRef(PackageRef(SimpleName("scala")), TypeName(SimpleName("unchecked")))))
                  )
                )
              ),
              cases
            ),
            _
          ) =>
    }
    assert(containsSubtree(partialFunction)(clue(tree)))
  }

  test("named-argument") {
    val tree = unpickle("simple_trees/NamedArgument")

    val withNamedArgumentApplication: StructureCheck = {
      case Apply(
            Select(
              This(Some(TypeIdent(TypeName(SimpleName("NamedArgument"))))),
              SignedName(SimpleName("withNamed"), _, _)
            ),
            List(Literal(Constant(0)), NamedArg(SimpleName("second"), Literal(Constant(1))))
          ) =>
    }
    assert(containsSubtree(withNamedArgumentApplication)(clue(tree)))
  }

  test("return") {
    val tree = unpickle("simple_trees/Return")

    val returnMatch: StructureCheck = { case Return(Literal(Constant(1)), Ident(SimpleName("withReturn"))) =>
    }
    assert(containsSubtree(returnMatch)(clue(tree)))
  }

  test("super") {
    val tree = unpickle("simple_trees/Super")

    val superMatch: StructureCheck = { case Super(This(None), None) =>
    }
    assert(containsSubtree(superMatch)(clue(tree)))

    val mixinSuper: StructureCheck = { case Super(This(None), Some(TypeIdent(TypeName(SimpleName("Base"))))) =>
    }
    assert(containsSubtree(mixinSuper)(clue(tree)))
  }

  test("type-member") {
    val tree = unpickle("simple_trees/TypeMember")

    // simple type member
    val typeMember: StructureCheck = {
      case TypeMember(TypeName(SimpleName("TypeMember")), TypeIdent(TypeName(SimpleName("Int"))), _) =>
    }
    assert(containsSubtree(typeMember)(clue(tree)))

    // abstract without user-specified bounds, therefore default bounds are generated
    val abstractTypeMember: StructureCheck = {
      case TypeMember(
            TypeName(SimpleName("AbstractType")),
            BoundedTypeTree(
              TypeBoundsTree(
                TypeWrapper(TypeRef(PackageRef(SimpleName("scala")), TypeName(SimpleName("Nothing")))),
                TypeWrapper(TypeRef(PackageRef(SimpleName("scala")), TypeName(SimpleName("Any"))))
              ),
              EmptyTypeTree
            ),
            _
          ) =>
    }
    assert(containsSubtree(abstractTypeMember)(clue(tree)))

    // abstract with explicit bounds
    val abstractWithBounds: StructureCheck = {
      case TypeMember(
            TypeName(SimpleName("AbstractWithBounds")),
            BoundedTypeTree(
              TypeBoundsTree(TypeIdent(TypeName(SimpleName("Null"))), TypeIdent(TypeName(SimpleName("AnyRef")))),
              EmptyTypeTree
            ),
            _
          ) =>
    }
    assert(containsSubtree(abstractWithBounds)(clue(tree)))

    // opaque
    val opaqueTypeMember: StructureCheck = {
      case TypeMember(TypeName(SimpleName("Opaque")), TypeIdent(TypeName(SimpleName("Int"))), _) =>
    }
    assert(containsSubtree(opaqueTypeMember)(clue(tree)))

    // bounded opaque
    val opaqueWithBounds: StructureCheck = {
      case TypeMember(
            TypeName(SimpleName("OpaqueWithBounds")),
            BoundedTypeTree(
              TypeBoundsTree(TypeIdent(TypeName(SimpleName("Null"))), TypeIdent(TypeName(SimpleName("AnyRef")))),
              TypeIdent(TypeName(SimpleName("Null")))
            ),
            _
          ) =>
    }
    assert(containsSubtree(opaqueWithBounds)(clue(tree)))
  }

  test("generic-class") {
    val tree = unpickle("simple_trees/GenericClass")

    /*
    The class and its constructor have the same type bounds for the type parameter,
    but the constructor's are attached to the type parameter declaration in the code,
    and the class's are just typebounds (no associated code location), hence the difference in structures
     */
    val genericClass: StructureCheck = {
      case Class(
            TypeName(SimpleName("GenericClass")),
            Template(
              DefDef(
                SimpleName("<init>"),
                List(
                  List(
                    TypeParam(
                      TypeName(SimpleName("T")),
                      TypeBoundsTree(
                        TypeWrapper(TypeRef(PackageRef(SimpleName("scala")), TypeName(SimpleName("Nothing")))),
                        TypeWrapper(TypeRef(PackageRef(SimpleName("scala")), TypeName(SimpleName("Any"))))
                      ),
                      _
                    )
                  ),
                  List()
                ),
                _,
                _,
                _
              ),
              _,
              _,
              TypeParam(
                TypeName(SimpleName("T")),
                RealTypeBounds(
                  TypeRef(PackageRef(SimpleName("scala")), TypeName(SimpleName("Nothing"))),
                  TypeRef(PackageRef(SimpleName("scala")), TypeName(SimpleName("Any")))
                ),
                _
              ) :: _
            ),
            _
          ) =>
    }
    assert(containsSubtree(genericClass)(clue(tree)))
  }

  test("generic-method") {
    val tree = unpickle("simple_trees/GenericMethod")
    val genericMethod: StructureCheck = {
      case DefDef(
            SimpleName("usesTypeParam"),
            List(
              List(
                TypeParam(
                  TypeName(SimpleName("T")),
                  TypeBoundsTree(
                    TypeWrapper(TypeRef(PackageRef(SimpleName("scala")), TypeName(SimpleName("Nothing")))),
                    TypeWrapper(TypeRef(PackageRef(SimpleName("scala")), TypeName(SimpleName("Any"))))
                  ),
                  _
                )
              ),
              List()
            ),
            AppliedTypeTree(TypeIdent(TypeName(SimpleName("Option"))), TypeIdent(TypeName(SimpleName("T"))) :: Nil),
            _,
            _
          ) =>
    }
    assert(containsSubtree(genericMethod)(clue(tree)))
  }

  test("generic-extension") {
    val tree = unpickle("simple_trees/GenericExtension$package")

    val extensionCheck: StructureCheck = {
      case DefDef(
            SimpleName("genericExtension"),
            List(
              List(ValDef(SimpleName("i"), TypeIdent(TypeName(SimpleName("Int"))), EmptyTree, _)),
              List(
                TypeParam(
                  TypeName(SimpleName("T")),
                  TypeBoundsTree(
                    TypeWrapper(TypeRef(PackageRef(SimpleName("scala")), TypeName(SimpleName("Nothing")))),
                    TypeWrapper(TypeRef(PackageRef(SimpleName("scala")), TypeName(SimpleName("Any"))))
                  ),
                  _
                )
              ),
              List(ValDef(SimpleName("genericArg"), TypeIdent(TypeName(SimpleName("T"))), EmptyTree, _))
            ),
            _,
            _,
            _
          ) =>
    }
    assert(containsSubtree(extensionCheck)(clue(tree)))
  }

  test("class-type-bounds") {
    val tree = unpickle("simple_trees/TypeBoundsOnClass")
    val genericClass: StructureCheck = {
      case Class(
            TypeName(SimpleName("TypeBoundsOnClass")),
            Template(
              DefDef(
                SimpleName("<init>"),
                List(
                  List(
                    TypeParam(
                      TypeName(SimpleName("T")),
                      TypeBoundsTree(
                        TypeIdent(TypeName(SimpleName("Null"))),
                        TypeIdent(TypeName(SimpleName("AnyRef")))
                      ),
                      _
                    )
                  ),
                  List()
                ),
                _,
                _,
                _
              ),
              _,
              _,
              TypeParam(
                TypeName(SimpleName("T")),
                RealTypeBounds(
                  TypeRef(PackageRef(SimpleName("scala")), TypeName(SimpleName("Null"))),
                  TypeRef(PackageRef(SimpleName("scala")), TypeName(SimpleName("AnyRef")))
                ),
                _
              ) :: _
            ),
            _
          ) =>
    }
    assert(containsSubtree(genericClass)(clue(tree)))
  }

  test("shared-type-bounds") {
    // The type bounds of the class and its inner class are shared in the TASTy serializations.
    // This test checks that such shared type bounds are read correctly.
    val tree = unpickle("simple_trees/GenericClassWithNestedGeneric")

    val genericClass: StructureCheck = {
      case Class(
            TypeName(SimpleName("GenericClassWithNestedGeneric")),
            Template(
              DefDef(
                SimpleName("<init>"),
                List(
                  List(
                    TypeParam(
                      TypeName(SimpleName("T")),
                      TypeBoundsTree(
                        TypeWrapper(TypeRef(PackageRef(SimpleName("scala")), TypeName(SimpleName("Nothing")))),
                        TypeWrapper(TypeRef(PackageRef(SimpleName("scala")), TypeName(SimpleName("Any"))))
                      ),
                      _
                    )
                  ),
                  List()
                ),
                _,
                _,
                _
              ),
              _,
              _,
              TypeParam(
                TypeName(SimpleName("T")),
                RealTypeBounds(
                  TypeRef(PackageRef(SimpleName("scala")), TypeName(SimpleName("Nothing"))),
                  TypeRef(PackageRef(SimpleName("scala")), TypeName(SimpleName("Any")))
                ),
                _
              ) :: Class(TypeName(SimpleName("NestedGeneric")), _, _) :: _
            ),
            _
          ) =>
    }
    assert(containsSubtree(genericClass)(clue(tree)))

    val nestedClass: StructureCheck = {
      case Class(
            TypeName(SimpleName("NestedGeneric")),
            Template(
              DefDef(
                SimpleName("<init>"),
                List(
                  List(
                    TypeParam(
                      TypeName(SimpleName("U")),
                      TypeBoundsTree(
                        TypeWrapper(TypeRef(PackageRef(SimpleName("scala")), TypeName(SimpleName("Nothing")))),
                        TypeWrapper(TypeRef(PackageRef(SimpleName("scala")), TypeName(SimpleName("Any"))))
                      ),
                      _
                    )
                  ),
                  List()
                ),
                _,
                _,
                _
              ),
              _,
              _,
              TypeParam(
                TypeName(SimpleName("U")),
                RealTypeBounds(
                  TypeRef(PackageRef(SimpleName("scala")), TypeName(SimpleName("Nothing"))),
                  TypeRef(PackageRef(SimpleName("scala")), TypeName(SimpleName("Any")))
                ),
                _
              ) :: _
            ),
            _
          ) =>
    }
    assert(containsSubtree(nestedClass)(clue(tree)))
  }

  test("inline-method") {
    val tree = unpickle("simple_trees/InlinedCall")

    val inlined: StructureCheck = {
      case Inlined(
            // 0 + HasInlinedMethod_this.externalVal
            Apply(
              Select(Inlined(Literal(Constant(0)), EmptyTypeIdent, Nil), SignedName(SimpleName("+"), _, _)),
              Select(
                Inlined(Ident(SimpleName("HasInlinedMethod_this")), EmptyTypeIdent, Nil),
                SimpleName("externalVal")
              ) :: Nil
            ),
            // the _toplevel_ class, method inside which is inlined
            TypeIdent(TypeName(SimpleName("HasInlinedMethod"))),
            ValDef(
              SimpleName("HasInlinedMethod_this"),
              _,
              Select(This(Some(TypeIdent(TypeName(SimpleName("InlinedCall"))))), SimpleName("withInlineMethod")),
              _
            ) :: Nil
          ) =>
    }
    assert(containsSubtree(inlined)(clue(tree)))
  }

  test("select-tpt") {
    val tree = unpickle("simple_trees/SelectType")

    val selectTpt: StructureCheck = {
      case ValDef(
            SimpleName("random"),
            TypeWrapper(
              TypeRef(
                PackageRef(QualifiedName(NameTags.QUALIFIED, SimpleName("scala"), SimpleName("util"))),
                TypeName(SimpleName("Random"))
              )
            ),
            Apply(
              // select scala.util.Random
              Select(
                New(
                  SelectTypeTree(
                    TypeWrapper(PackageRef(QualifiedName(NameTags.QUALIFIED, SimpleName("scala"), SimpleName("util")))),
                    TypeName(SimpleName("Random"))
                  )
                ),
                SignedName(SimpleName("<init>"), _, _)
              ),
              Nil
            ),
            _
          ) =>
    }
    assert(containsSubtree(selectTpt)(clue(tree)))
  }

  test("by-name-parameter") {
    val tree = unpickle("simple_trees/ByNameParameter")

    val byName: StructureCheck = {
      case DefDef(
            SimpleName("withByName"),
            List(List(ValDef(SimpleName("x"), ByNameTypeTree(TypeIdent(TypeName(SimpleName("Int")))), EmptyTree, _))),
            _,
            _,
            _
          ) =>
    }
    assert(containsSubtree(byName)(clue(tree)))
  }

  test("by-name-type") {
    val tree = unpickle("simple_trees/ClassWithByNameParameter")

    val byName: StructureCheck = {
      case ValDef(
            SimpleName("byNameParam"),
            TypeWrapper(ExprType(TypeRef(PackageRef(SimpleName("scala")), TypeName(SimpleName("Int"))))),
            EmptyTree,
            _
          ) =>
    }
    assert(containsSubtree(byName)(clue(tree)))
  }

  test("union-type") {
    val tree = unpickle("simple_trees/UnionType")

    val unionTypeMethod: StructureCheck = {
      case DefDef(
            SimpleName("argWithOrType"),
            // Int | String = | [Int, String]
            List(
              List(
                ValDef(
                  SimpleName("x"),
                  AppliedTypeTree(
                    TypeIdent(TypeName(SimpleName("|"))),
                    List(TypeIdent(TypeName(SimpleName("Int"))), TypeIdent(TypeName(SimpleName("String"))))
                  ),
                  EmptyTree,
                  _
                )
              )
            ),
            TypeWrapper(
              OrType(
                TypeRef(PackageRef(SimpleName("scala")), TypeName(SimpleName("Int"))),
                TypeRef(TermRef(PackageRef(SimpleName("scala")), SimpleName("Predef")), TypeName(SimpleName("String")))
              )
            ),
            _,
            _
          ) =>
    }
    assert(containsSubtree(unionTypeMethod)(clue(tree)))
  }

  test("intersection-type") {
    val tree = unpickle("simple_trees/IntersectionType")

    val intersectionTypeMethod: StructureCheck = {
      case DefDef(
            SimpleName("argWithAndType"),
            List(
              List(
                ValDef(
                  SimpleName("x"),
                  // IntersectionType & UnionType = & [IntersectionType, UnionType]
                  AppliedTypeTree(
                    TypeIdent(TypeName(SimpleName("&"))),
                    List(
                      TypeIdent(TypeName(SimpleName("IntersectionType"))),
                      TypeIdent(TypeName(SimpleName("UnionType")))
                    )
                  ),
                  EmptyTree,
                  _
                )
              )
            ),
            TypeWrapper(
              AndType(
                TypeRef(PackageRef(SimpleName("simple_trees")), Symbol(TypeName(SimpleName("IntersectionType")))),
                TypeRef(PackageRef(SimpleName("simple_trees")), TypeName(SimpleName("UnionType")))
              )
            ),
            _,
            _
          ) =>
    }
    assert(containsSubtree(intersectionTypeMethod)(clue(tree)))
  }

  test("type-lambda") {
    val tree = unpickle("simple_trees/TypeLambda")

    val lambdaTpt: StructureCheck = {
      // TL: [X] =>> List[X]
      case TypeMember(
            TypeName(SimpleName("TL")),
            TypeLambdaTree(
              // [X]
              TypeParam(
                TypeName(SimpleName("X")),
                TypeBoundsTree(
                  TypeWrapper(TypeRef(PackageRef(SimpleName("scala")), TypeName(SimpleName("Nothing")))),
                  TypeWrapper(TypeRef(PackageRef(SimpleName("scala")), TypeName(SimpleName("Any"))))
                ),
                _
              ) :: Nil,
              // List[X]
              AppliedTypeTree(TypeIdent(TypeName(SimpleName("List"))), TypeIdent(TypeName(SimpleName("X"))) :: Nil)
            ),
            _
          ) =>
    }

    assert(containsSubtree(lambdaTpt)(clue(tree)))
  }

  test("type-lambda-type") {
    val tree = unpickle("simple_trees/HigherKinded")

    val typeLambdaResultIsAny: TypeStructureCheck = {
      case TypeRef(PackageRef(SimpleName("scala")), TypeName(SimpleName("Any"))) =>
    }

    // A[_], i.e. A >: Nothing <: [X] =>> Any
    val typeLambda: StructureCheck = {
      case TypeParam(
            TypeName(SimpleName("A")),
            RealTypeBounds(
              nothing,
              tl @ TypeLambda(
                TypeParam(TypeName(UniqueName("_$", EmptyTermName, 1)), RealTypeBounds(nothing2, any), _) :: Nil,
                _
              )
            ),
            _
          ) if typeLambdaResultIsAny.isDefinedAt(tl.resultType) =>
    }
    assert(containsSubtree(typeLambda)(clue(tree)))
  }

  test("type-lambda-type-result-depends-on-param") {
    val tree = unpickle("simple_trees/HigherKindedWithParam")

    // Type lambda result is List[X]
    val typeLambdaResultIsListOf: TypeStructureCheck = {
      case AppliedType(TypeRef(PackageRef(_), TypeName(SimpleName("List"))), TypeParamRef(lambda, paramNum) :: Nil)
          if lambda.params(paramNum).name == TypeName(SimpleName("X")) =>
    }

    // A[X] <: List[X], i.e. A >: Nothing <: [X] =>> List[X]
    val typeLambda: StructureCheck = {
      case TypeParam(
            TypeName(SimpleName("A")),
            RealTypeBounds(
              nothing,
              tl @ TypeLambda(TypeParam(TypeName(SimpleName("X")), RealTypeBounds(nothing2, any), _) :: Nil, _)
            ),
            _
          ) if typeLambdaResultIsListOf.isDefinedAt(tl.resultType) =>
    }
    assert(containsSubtree(typeLambda)(clue(tree)))
  }

  test("varags-annotated-type") {
    val tree = unpickle("simple_trees/VarargFunction")

    val varargMatch: StructureCheck = {
      case DefDef(
            SimpleName("takesVarargs"),
            List(
              ValDef(
                SimpleName("xs"),
                AnnotatedTypeTree(
                  // Int* ==> Seq[Int]
                  AppliedTypeTree(
                    TypeWrapper(TypeRef(PackageRef(_), TypeName(SimpleName("Seq")))),
                    TypeIdent(TypeName(SimpleName("Int"))) :: Nil
                  ),
                  Apply(
                    Select(
                      New(TypeWrapper(TypeRef(PackageRef(_), TypeName(SimpleName("Repeated"))))),
                      SignedName(SimpleName("<init>"), _, _)
                    ),
                    Nil
                  )
                ),
                EmptyTree,
                _
              ) :: Nil
            ),
            _,
            _,
            _
          ) =>
    }
    assert(containsSubtree(varargMatch)(clue(tree)))
  }

  test("refined-type-tree") {
    val tree = unpickle("simple_trees/RefinedTypeTree")

    val refinedTpt: StructureCheck = {
      case TypeMember(
            TypeName(SimpleName("Refined")),
            // TypeMember { type AbstractType = Int }
            RefinedTypeTree(
              TypeIdent(TypeName(SimpleName("TypeMember"))),
              TypeMember(TypeName(SimpleName("AbstractType")), TypeIdent(TypeName(SimpleName("Int"))), _) :: Nil
            ),
            _
          ) =>
    }
    assert(containsSubtree(refinedTpt)(clue(tree)))
  }

  test("refined-type") {
    val tree = unpickle("simple_trees/RefinedType")

    val refinedType: StructureCheck = {
      case Typed(
            expr,
            TypeWrapper(
              RefinedType(
                RefinedType(
                  TypeRef(PackageRef(SimpleName("simple_trees")), TypeName(SimpleName("TypeMember"))),
                  TypeName(SimpleName("AbstractType")),
                  TypeAlias(alias)
                ),
                TypeName(SimpleName("AbstractWithBounds")),
                TypeAlias(TypeRef(PackageRef(SimpleName("scala")), TypeName(SimpleName("Null"))))
              )
            )
          ) =>
    }
    assert(containsSubtree(refinedType)(clue(tree)))
  }

  test("match-type") {
    val tree = unpickle("simple_trees/MatchType")

    val matchTpt: StructureCheck = {
      case TypeMember(
            TypeName(SimpleName("MT")),
            TypeLambdaTree(
              List(
                TypeParam(
                  TypeName(SimpleName("X")),
                  TypeBoundsTree(
                    TypeWrapper(TypeRef(PackageRef(SimpleName("scala")), TypeName(SimpleName("Nothing")))),
                    TypeWrapper(TypeRef(PackageRef(SimpleName("scala")), TypeName(SimpleName("Any"))))
                  ),
                  _
                )
              ),
              MatchTypeTree(
                // No bound on the match result
                EmptyTypeTree,
                TypeIdent(TypeName(SimpleName("X"))),
                List(TypeCaseDef(TypeIdent(TypeName(SimpleName("Int"))), TypeIdent(TypeName(SimpleName("String")))))
              )
            ),
            _
          ) =>
    }
    assert(containsSubtree(matchTpt)(clue(tree)))

    val matchWithBound: StructureCheck = {
      case TypeMember(
            TypeName(SimpleName("MTWithBound")),
            TypeLambdaTree(
              List(
                TypeParam(
                  TypeName(SimpleName("X")),
                  TypeBoundsTree(
                    TypeWrapper(TypeRef(PackageRef(SimpleName("scala")), TypeName(SimpleName("Nothing")))),
                    TypeWrapper(TypeRef(PackageRef(SimpleName("scala")), TypeName(SimpleName("Any"))))
                  ),
                  _
                )
              ),
              MatchTypeTree(
                TypeIdent(TypeName(SimpleName("Nothing"))),
                TypeIdent(TypeName(SimpleName("X"))),
                List(TypeCaseDef(TypeIdent(TypeName(SimpleName("Int"))), TypeIdent(TypeName(SimpleName("Nothing")))))
              )
            ),
            _
          ) =>
    }
    assert(containsSubtree(matchWithBound)(clue(tree)))

    val matchWithWildcard: StructureCheck = {
      case TypeMember(
            TypeName(SimpleName("MTWithWildcard")),
            TypeLambdaTree(
              List(
                TypeParam(
                  TypeName(SimpleName("X")),
                  TypeBoundsTree(
                    TypeWrapper(TypeRef(PackageRef(SimpleName("scala")), TypeName(SimpleName("Nothing")))),
                    TypeWrapper(TypeRef(PackageRef(SimpleName("scala")), TypeName(SimpleName("Any"))))
                  ),
                  _
                )
              ),
              MatchTypeTree(
                // No bound on the match result
                EmptyTypeTree,
                TypeIdent(TypeName(SimpleName("X"))),
                List(
                  TypeCaseDef(
                    TypeTreeBind(
                      TypeName(Wildcard),
                      BoundedTypeTree(
                        TypeBoundsTree(
                          TypeWrapper(TypeRef(PackageRef(SimpleName("scala")), TypeName(SimpleName("Nothing")))),
                          TypeWrapper(TypeRef(PackageRef(SimpleName("scala")), TypeName(SimpleName("Any"))))
                        ),
                        EmptyTypeTree
                      ),
                      _
                    ),
                    TypeIdent(TypeName(SimpleName("Int")))
                  )
                )
              )
            ),
            _
          ) =>
    }
    assert(containsSubtree(matchWithWildcard)(clue(tree)))

    val matchWithBind: StructureCheck = {
      case TypeMember(
            TypeName(SimpleName("MTWithBind")),
            TypeLambdaTree(
              List(
                TypeParam(
                  TypeName(SimpleName("X")),
                  TypeBoundsTree(
                    TypeWrapper(TypeRef(PackageRef(SimpleName("scala")), TypeName(SimpleName("Nothing")))),
                    TypeWrapper(TypeRef(PackageRef(SimpleName("scala")), TypeName(SimpleName("Any"))))
                  ),
                  _
                )
              ),
              MatchTypeTree(
                // No bound on the match result
                EmptyTypeTree,
                TypeIdent(TypeName(SimpleName("X"))),
                List(
                  TypeCaseDef(
                    AppliedTypeTree(
                      TypeIdent(TypeName(SimpleName("List"))),
                      TypeTreeBind(TypeName(SimpleName("t")), TypeIdent(TypeName(Wildcard)), _) :: Nil
                    ),
                    TypeIdent(TypeName(SimpleName("t")))
                  )
                )
              )
            ),
            _
          ) =>
    }
    assert(containsSubtree(matchWithBind)(clue(tree)))
  }

  test("package-type-ref") {
    val tree = unpickle("toplevelEmptyPackage$package")

    // Empty package (the path to the toplevel$package[ModuleClass]) is a THIS of a TYPEREFpkg as opposed to
    // non-empty package, which is simply TERMREFpkg. Therefore, reading the type of the package object reads TYPEREFpkg.
    val packageVal: StructureCheck = {
      case ValDef(
            SimpleName("toplevelEmptyPackage$package"),
            TypeIdent(TypeName(SuffixedName(NameTags.OBJECTCLASS, SimpleName("toplevelEmptyPackage$package")))),
            _,
            _
          ) =>
    }
    assert(containsSubtree(packageVal)(clue(tree)))
  }

  test("wildcard-type-application") {
    val tree = unpickle("simple_trees/WildcardTypeApplication")

    // class parameter as a val
    val appliedTypeToTypeBounds: StructureCheck = {
      case ValDef(
            SimpleName("anyList"),
            TypeWrapper(
              AppliedType(
                TypeRef(PackageRef(_), TypeName(SimpleName("List"))),
                RealTypeBounds(
                  TypeRef(PackageRef(SimpleName("scala")), TypeName(SimpleName("Nothing"))),
                  TypeRef(PackageRef(SimpleName("scala")), TypeName(SimpleName("Any")))
                ) :: Nil
              )
            ),
            EmptyTree,
            _
          ) =>
    }
    assert(containsSubtree(appliedTypeToTypeBounds)(clue(tree)))

    // class parameter as a constructor parameter
    val appliedTypeToTypeBoundsTpt: StructureCheck = {
      case ValDef(
            SimpleName("anyList"),
            AppliedTypeTree(
              TypeIdent(TypeName(SimpleName("List"))),
              TypeBoundsTree(
                TypeWrapper(TypeRef(PackageRef(SimpleName("scala")), TypeName(SimpleName("Nothing")))),
                TypeWrapper(TypeRef(PackageRef(SimpleName("scala")), TypeName(SimpleName("Any"))))
              ) :: Nil
            ),
            EmptyTree,
            _
          ) =>
    }
    assert(containsSubtree(appliedTypeToTypeBoundsTpt)(clue(tree)))

    // extends GenericWithTypeBound[_]
    val wildcardParent: StructureCheck = {
      case New(
            AppliedTypeTree(
              TypeIdent(TypeName(SimpleName("GenericWithTypeBound"))),
              RealTypeBounds(
                TypeRef(PackageRef(SimpleName("scala")), TypeName(SimpleName("Nothing"))),
                TypeRef(PackageRef(SimpleName("scala")), TypeName(SimpleName("AnyKind")))
              ) :: Nil
            )
          ) =>
    }
    assert(containsSubtree(wildcardParent)(clue(tree)))
  }

  test("qual-this-type") {
    val tree = unpickle("simple_trees/QualThisType")

    val newInner: StructureCheck = {
      case New(
            SelectTypeTree(
              TypeWrapper(
                ThisType(TypeRef(PackageRef(SimpleName("simple_trees")), Symbol(TypeName(SimpleName("QualThisType")))))
              ),
              TypeName(SimpleName("Inner"))
            )
          ) =>
    }
    assert(containsSubtree(newInner)(clue(tree)))
  }

  test("shared-package-reference") {
    val tree = unpickle("simple_trees/SharedPackageReference$package")

    // TODO: once references are created, check correctness
  }
}<|MERGE_RESOLUTION|>--- conflicted
+++ resolved
@@ -10,26 +10,9 @@
 
 import java.nio.file.{Files, Paths}
 
-<<<<<<< HEAD
 class ReadTreeSuite extends BaseUnpicklingSuite {
-  type StructureCheck     = PartialFunction[Tree, Unit]
-  type TypeStructureCheck = PartialFunction[Type, Unit]
-=======
-class ReadTreeSuite extends munit.FunSuite {
   type StructureCheck = PartialFunction[Tree, Unit]
   type TypeStructureCheck = PartialFunction[Type, Unit]
-  val ResourceProperty = "test-resources"
-
-  def unpickle(filename: String): Tree = {
-    val resourcePath = getResourcePath(filename)
-    val bytes = Files.readAllBytes(Paths.get(resourcePath))
-    val unpickler = new TastyUnpickler(bytes)
-    unpickler.unpickle(new TastyUnpickler.TreeSectionUnpickler()).get.unpickle(using Contexts.empty).head
-  }
-
-  def getResourcePath(name: String): String =
-    s"${System.getProperty(ResourceProperty)}/$name.tasty"
->>>>>>> 5d6b1779
 
   def containsSubtree(p: StructureCheck)(t: Tree): Boolean = {
     def rec(t: Tree): Boolean = containsSubtree(p)(t)
