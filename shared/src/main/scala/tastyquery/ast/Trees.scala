--- conflicted
+++ resolved
@@ -37,24 +37,13 @@
   /** import expr.selectors */
   case class Export(expr: Tree, selectors: List[ImportSelector]) extends Tree
 
-<<<<<<< HEAD
-  /**
-   * mods class name template     or
-   *  mods trait name template     or
-   *  mods type name = rhs   or
-   *  mods type name >: lo <: hi,          if rhs = TypeBoundsTree(lo, hi)      or
-   *  mods type name >: lo <: hi = rhs     if rhs = TypeBoundsTree(lo, hi, alias) and opaque in mods
-   */
-  abstract class TypeDef(name: TypeName, override val symbol: Symbol) extends Tree with DefTree(symbol)
-=======
   /** mods class name template     or
     *  mods trait name template     or
     *  mods type name = rhs   or
     *  mods type name >: lo <: hi,          if rhs = TypeBoundsTree(lo, hi)      or
     *  mods type name >: lo <: hi = rhs     if rhs = TypeBoundsTree(lo, hi, alias) and opaque in mods
     */
-  abstract class TypeDef extends Tree
->>>>>>> 5d6b1779
+  abstract class TypeDef(name: TypeName, override val symbol: Symbol) extends Tree with DefTree(symbol)
 
   case class Class(name: TypeName, rhs: Template, override val symbol: ClassSymbol) extends TypeDef(name, symbol)
 
